--- conflicted
+++ resolved
@@ -9,14 +9,8 @@
 # Map static resources from the /public folder to the /assets URL path
 GET        /assets/*file        controllers.Assets.versioned(path="/public", file: Asset)
 +anyhost
-<<<<<<< HEAD
+GET        /:file                           controllers.HomeController.get(file: String)
 GET        /status                          controllers.StatusController.index()
 GET        /config                          controllers.ConfigController.configuration()
 POST       /downloadLinks                   controllers.HomeController.downloadLinks()
 POST       /createPermissions/:userName     controllers.HomeController.createPermissions(userName:String)
-=======
-GET        /:file             controllers.HomeController.get(file: String)
-GET        /status            controllers.StatusController.index()
-GET        /config            controllers.ConfigController.configuration()
-POST       /downloadLinks     controllers.HomeController.downloadLinks()
->>>>>>> ea466481
